<?xml version="1.0" ?>
<cubes xmlns="urn:x-iris:cubeml-0.2">
  <cube standard_name="air_temperature" units="kelvin">
    <coords>
      <coord>
        <dimCoord id="1d45e087" points="[36]" shape="(1,)" standard_name="forecast_period" units="Unit('hours')" value_type="int32"/>
      </coord>
      <coord>
<<<<<<< HEAD
        <dimCoord id="53041a3f" long_name="height" points="[2]" shape="(1,)" units="Unit('m')" value_type="int32">
          <attributes>
            <attribute name="positive" value="up"/>
          </attributes>
        </dimCoord>
      </coord>
      <coord>
        <auxCoord id="61bde96d" long_name="originating_centre" points="[	US National Weather Service, National Centres for Environmental Prediction]" shape="(1,)" units="Unit('no_unit')" value_type="string"/>
=======
        <auxCoord id="61bde96d" long_name="originating_centre" points="[	US National Weather Service, National Centres for Environmental Prediction]" shape="(1,)" units="Unit('no_unit')" value_type="unicode"/>
>>>>>>> 9f2742ec
      </coord>
      <coord datadims="[1]">
        <dimCoord id="07a25078" points="[-2396487.0124, -2392487.0124, -2388487.0124,
		..., 2387512.9876, 2391512.9876, 2395512.9876]" shape="(1199,)" standard_name="projection_x_coordinate" units="Unit('m')" value_type="float64">
          <lambertConformal central_lat="60" central_lon="-98.0" ellipsoid="GeogCS(6371229.0)" false_easting="0" false_northing="0" secant_latitudes="(60.0, 30.0)"/>
        </dimCoord>
      </coord>
      <coord datadims="[0]">
        <dimCoord id="fef4faee" points="[-3870311.24926, -3866311.24926, -3862311.24926,
		..., -686311.249256, -682311.249256,
		-678311.249256]" shape="(799,)" standard_name="projection_y_coordinate" units="Unit('m')" value_type="float64">
          <lambertConformal central_lat="60" central_lon="-98.0" ellipsoid="GeogCS(6371229.0)" false_easting="0" false_northing="0" secant_latitudes="(60.0, 30.0)"/>
        </dimCoord>
      </coord>
      <coord>
        <dimCoord id="cb784457" points="[380916.0]" shape="(1,)" standard_name="time" units="Unit('hours since 1970-01-01 00:00:00', calendar='gregorian')" value_type="float64"/>
      </coord>
    </coords>
    <cellMethods/>
    <data checksum="0xdaa77583" dtype="float64" shape="(799, 1199)"/>
  </cube>
</cubes><|MERGE_RESOLUTION|>--- conflicted
+++ resolved
@@ -6,7 +6,6 @@
         <dimCoord id="1d45e087" points="[36]" shape="(1,)" standard_name="forecast_period" units="Unit('hours')" value_type="int32"/>
       </coord>
       <coord>
-<<<<<<< HEAD
         <dimCoord id="53041a3f" long_name="height" points="[2]" shape="(1,)" units="Unit('m')" value_type="int32">
           <attributes>
             <attribute name="positive" value="up"/>
@@ -14,10 +13,7 @@
         </dimCoord>
       </coord>
       <coord>
-        <auxCoord id="61bde96d" long_name="originating_centre" points="[	US National Weather Service, National Centres for Environmental Prediction]" shape="(1,)" units="Unit('no_unit')" value_type="string"/>
-=======
         <auxCoord id="61bde96d" long_name="originating_centre" points="[	US National Weather Service, National Centres for Environmental Prediction]" shape="(1,)" units="Unit('no_unit')" value_type="unicode"/>
->>>>>>> 9f2742ec
       </coord>
       <coord datadims="[1]">
         <dimCoord id="07a25078" points="[-2396487.0124, -2392487.0124, -2388487.0124,
